#!/bin/bash
# This script configures a single host with OpenShift components. It may
# be used either as a RHEL6 kickstart script, or the %post section may
# be extracted and run directly to install on top of an installed RHEL6
# image. When running the %post outside kickstart, a reboot is required
# afterward.
#
# If this script aborts due to an inability to install packages (the most
# common failure), it should be safe to re-run once you've resolved the
# problem (i.e. either manually fix configuration and run with
# INSTALL_METHOD=none, or unregister / remove all repos and start over).
# Once package installation completes and configuration begins, aborts
# are unlikely; but in the event that one occurs, re-running could
# introduce misconfigurations as configure steps do not all include
# enough intelligence to be repeatable.
#
# While this script serves as a good example script for installing a
# single host, it is not comprehensive nor robust enough to be considered
# a proper enterprise installer on its own. Production installations will
# typically require significant adaptations or an entirely different
# method of installation. Please adapt it to your needs.

# SPECIFYING PARAMETERS
#
# If you supply no parameters, all components are installed on one host
# with default configuration, which should give you a running demo,
# given a usable install method.
#
# For a kickstart, you can supply further kernel parameters (in addition
# to the ks=location itself).
# e.g. virt-install ... -x "ks=http://.../openshift.ks domain=example.com"
#
# As a bash script, just add the parameters as bash variables at the top
# of the script (or export environment variables). Kickstart parameters
# are mapped to uppercase bash variables prepended with CONF_ so for
# example, "domain=example.com" as a kickstart parameter would be
# "CONF_DOMAIN=example.com" for the script.
#
# Available parameters are listed at length below the following notes.

# IMPORTANT NOTES - DEPENDENCIES
#
# Configuring sources for yum to install packages can be the hardest part
# of an installation. This script enables several methods to automatically
# configure the necessary repositories, which are described in parameters
# below. If you already configured repositories prior to running this
# script, you may leave the default method (which is to do nothing);
# otherwise you will need to modify the script or provide parameters to
# configure install sources.
#
# In order for the %post section to succeed, yum must have access to the
# latest RHEL 6 packages. The %post section does not share the method
# used in the base install (network, DVD, etc.). Either by modifying
# the base install, the %post script, or the script parameters, you must
# ensure that subscriptions or plain yum repos are available for RHEL.
#
# Similarly, the main OpenShift dependencies require OpenShift repos, and
# JBoss cartridges require packages from JBoss repos, so you must ensure
# these are configured for the %post script to run. Due to the complexity
# involved in this configuration, we recommend specifying parameters to
# use one of the script's install methods.
#
# DO NOT install with third-party (non-RHEL) repos enabled (e.g. EPEL).
# You may install different package versions than OpenShift expects and
# be in for a long troubleshooting session. Also avoid pre-installing
# third-party software like Puppet for the same reason.

# OTHER IMPORTANT NOTES
#
# If used as a kickstart, you will almost certainly want to change the
# root password or authorized keys (or both) specified in the kickstart,
# and/or set up another user/group with sudo access so that you can
# access the system after installation.
#
# If you install a broker, the rhc client is installed as well, for
# convenient local testing. Also, a test OpenShift user "demo" with
# password "changeme" is created for use by the default local file
# authentication option.
#
# If you want to use the broker from a client outside the installation,
# then of course that client must be using a DNS server that knows
# about (or is) the DNS server for the installation. Otherwise you will
# have DNS failures when creating the app and be unable to reach it in a
# browser.
#

# MANUAL TASKS
#
# This script attempts to automate as many tasks as it reasonably can.
# Unfortunately, it is constrained to setting up only a single host at a
# time. In a multi-host setup, you will need to do the following after
# the script has completed.
#
# 1. Set up DNS entries for hosts
#    If you installed BIND with the script, then any other components
#    the script installed on the same host received DNS entries.
#    Other hosts must all be defined manually, including at least your
#    node hosts. oo-register-dns may be useful for this.
#
# 2. Copy public rsync key to enable moving gears
#    The broker rsync public key needs to go on nodes, but there is no
#    good way to script that generically. Nodes should not have
#    password-less access to brokers to copy the .pub key, so this must
#    be performed manually on each node host:
#       # scp root@broker:/etc/openshift/rsync_id_rsa.pub /root/.ssh/
#    (above step will ask for the root password of the broker machine)
#       # cat /root/.ssh/rsync_id_rsa.pub >> /root/.ssh/authorized_keys
#       # rm /root/.ssh/rsync_id_rsa.pub
#    If you skip this, each gear move will require typing root passwords
#    for each of the node hosts involved.
#
# 3. Copy ssh host keys between the node hosts
#    All node hosts should identify as the same host, so that when gears
#    are moved between hosts, ssh and git don't give developers spurious
#    warnings about the host keys changing. So, copy /etc/ssh/ssh_* from
#    one node host to all the rest (or, if using the same image for all
#    hosts, just keep the keys from the image).


# PARAMETER DESCRIPTIONS

# actions / CONF_ACTIONS
#   Default: do_all_actions
#     Helpful steps: init_message,validate_preflight,configure_repos,
#                    install_rpms,configure_host,configure_openshift,
#                    reboot_after
#   Comma-separated list of bash functions to run.  This
#   setting is intended to allow configuration steps defined within this
#   file to be rerun selectively when the shell-script version of this
#   file is used.  For a normal installation, this setting can be left
#   at its default value.

# install_components / CONF_INSTALL_COMPONENTS
#   Comma-separated selections from the following:
#     broker - installs the broker webapp and tools
#     named - installs a BIND DNS server
#     activemq - installs the messaging bus
#     datastore - installs the MongoDB datastore
#     node - installs node functionality
#   Default: all.
#   Only the specified components are installed and configured.
#   e.g. install_components=broker,datastore only installs the broker
#   and DB, and assumes you have use other hosts for messaging and DNS.
#
# Example kickstart parameter:
#  install_components="node,broker,named,activemq,datastore"
# Example script variable:
#  CONF_INSTALL_COMPONENTS="node,broker,named,activemq,datastore"
#CONF_INSTALL_COMPONENTS="node"

# install_method / CONF_INSTALL_METHOD
#   Choose from the following ways to provide packages:
#     none - install sources are already set up when the script executes (DEFAULT)
#     yum - set up yum repos based on config
#       repos_base / CONF_REPOS_BASE -- see below
#       rhel_repo / CONF_RHEL_REPO -- see below
#       jboss_repo_base / CONF_JBOSS_REPO_BASE -- see below
#       rhscl_repo_base / CONF_RHSCL_REPO_BASE -- see below
#       rhel_optional_repo / CONF_RHEL_OPTIONAL_REPO -- see below
#     rhsm - use subscription-manager
#       sm_reg_name / CONF_SM_REG_NAME
#       sm_reg_pass / CONF_SM_REG_PASS
#       sm_reg_pool / CONF_SM_REG_POOL - pool ID for OpenShift subscription (required)
#       sm_reg_pool_rhel / CONF_SM_REG_POOL_RHEL - pool ID for RHEL subscription (optional)
#     rhn - use rhn-register
#       rhn_reg_name / CONF_RHN_REG_NAME
#       rhn_reg_pass / CONF_RHN_REG_PASS
#       rhn_reg_actkey / CONF_RHN_REG_ACTKEY - optional activation key
#   Default: none
#CONF_INSTALL_METHOD="yum"

# Hint: when running as a cmdline script, to enter your password invisibly:
#  read -s CONF_SM_REG_PASS
#  export CONF_SM_REG_PASS

# repos_base / CONF_REPOS_BASE
#   Default: https://mirror.openshift.com/pub/origin-server/nightly/enterprise/<latest>
#   The base URL for the OpenShift repositories used for the "yum"
#   install method - the part before Infrastructure/Node/etc.
#   Note that if this is the same as CONF_RHEL_REPO (without "/os"), then the
#   CDN format will be used instead, e.g. x86_64/ose-node/1.2/os
#CONF_REPOS_BASE="https://mirror.openshift.com/pub/origin-server/nightly/enterprise/<latest>"

# rhel_repo / CONF_RHEL_REPO
#   The URL for a RHEL 6 yum repository used with the "yum" install method.
#   Should end in /6Server/x86_64/os/

# rhel_optional_repo / CONF_RHEL_OPTIONAL_REPO
#   The URL for a RHEL 6 Optional yum repository used with the "yum" install method.
#   (only used if CONF_OPTIONAL_REPO is true below)
#   Should end in /6Server/x86_64/optional/os/

# jboss_repo_base / CONF_JBOSS_REPO_BASE
#   The base URL for the JBoss repositories used with the "yum"
#   install method - the part before jbeap/jbews - ends in /6/6Server/x86_64

# optional_repo / CONF_OPTIONAL_REPO
#   Enable unsupported RHEL "optional" repo.
#   Default: no
#CONF_OPTIONAL_REPO=1

# domain / CONF_DOMAIN
#   Default: example.com
#   The network domain under which apps and hosts will be placed.
#CONF_DOMAIN="example.com"

# broker_hostname / CONF_BROKER_HOSTNAME
# node_hostname / CONF_NODE_HOSTNAME
# named_hostname / CONF_NAMED_HOSTNAME
# activemq_hostname / CONF_ACTIVEMQ_HOSTNAME
# datastore_hostname / CONF_DATASTORE_HOSTNAME
#   Default: the root plus the domain, e.g. broker.example.com - except
#   named=ns1.example.com
#   These supply the FQDN of the hosts containing these components. Used
#   for configuring the host's name at install, and also for configuring
#   the broker application to reach the services needed.
#
#   IMPORTANT NOTE: if installing a nameserver, the script will create
#   DNS entries for the hostnames of the other components being
#   installed on this host as well. If you are using a nameserver set
#   up separately, you are responsible for all necessary DNS entries.
#CONF_BROKER_HOSTNAME="broker.example.com"
#CONF_NODE_HOSTNAME="node.example.com"
#CONF_NAMED_HOSTNAME="ns1.example.com"
#CONF_ACTIVEMQ_HOSTNAME="activemq.example.com"
#CONF_DATASTORE_HOSTNAME="mongodb.example.com"


# named_ip_addr / CONF_NAMED_IP_ADDR
#   Default: current IP if installing named, otherwise broker_ip_addr
#   This is used by every host to configure its primary nameserver.
#CONF_NAMED_IP_ADDR=10.10.10.10

# bind_key / CONF_BIND_KEY
#   When the nameserver is remote, use this to specify the HMAC-MD5 key
#   for updates. This is the "Key:" field from the .private key file
#   generated by dnssec-keygen.
#CONF_BIND_KEY=""

# bind_krb_keytab / CONF_BIND_KRB_KEYTAB
#   When the nameserver is remote, Kerberos keytab together with principal
#   can be used instead of the HMAC-MD5 key for updates.
#CONF_BIND_KRB_KEYTAB=""

# bind_krb_principal / CONF_BIND_KRB_PRINCIPAL
#   When the nameserver is remote, this Kerberos principal together with
#   Kerberos keytab can be used instead of the HMAC-MD5 key for updates.
#CONF_BIND_KRB_PRINCIPAL=""

# broker_ip_addr / CONF_BROKER_IP_ADDR
#   Default: the current IP (at install)
#   This is used for the node to record its broker. Also is the default
#   for the nameserver IP if none is given.
#CONF_BROKER_IP_ADDR=10.10.10.10

# node_ip_addr / CONF_NODE_IP_ADDR
#   Default: the current IP (at install)
#   This is used for the node to give a public IP, if different from the
#   one on its NIC.
#CONF_NODE_IP_ADDR=10.10.10.10

# Valid options are vhost and mod_rewrite.  vhost is less performant but more
# extensible.
#CONF_NODE_APACHE_FRONTEND=mod_rewrite

# no_ntp / CONF_NO_NTP
#   Default: false
#   Enabling this option prevents the installation script from
#   configuring NTP.  It is important that the time be synchronized
#   across hosts because MCollective messages have a TTL of 60 seconds
#   and may be dropped if the clocks are too far out of synch.  However,
#   NTP is not necessary if the clock will be kept in synch by some
#   other means.
#CONF_NO_NTP=true

# activemq_replicants / CONF_ACTIVEMQ_REPLICANTS
#   Default: the value of activemq_hostname
#   A comma-separated list of ActiveMQ broker replicants.  If you are
#   not installing in a configuration with ActiveMQ replication, you can
#   leave this setting at its default value.
#CONF_ACTIVEMQ_REPLICANTS="activemq01.example.com,activemq02.example.com"

# Passwords used to secure various services. You are advised to specify
# only alphanumeric values in this script as others may cause syntax
# errors depending on context. If non-alphanumeric values are required,
# update them separately after installation.
#
# activemq_admin_password / CONF_ACTIVEMQ_ADMIN_PASSWORD
#   Default: randomized
#   This is the admin password for the ActiveMQ admin console, which is
#   not needed by OpenShift but might be useful in troubleshooting.
#CONF_ACTIVEMQ_ADMIN_PASSWORD="ChangeMe"

# activemq_amq_user_password / CONF_ACTIVEMQ_AMQ_USER_PASSWORD
#   Default: password
#   This is the password for the ActiveMQ amq user, which is
#   used by ActiveMQ broker replicants to communicate with one another.
#   The amq user is enabled only if replicants are specified using
#   the activemq_replicants setting.
#CONF_ACTIVEMQ_AMQ_USER_PASSWORD="ChangeMe"


# datastore_replicants / CONF_DATASTORE_REPLICANTS
#   Default: the value of datastore_hostname
#   A comma-separated list of MongoDB replicants.  If you are installing
#   with a configuration that has only a single MongoDB instance, you
#   can leave this setting at its default value.  If you specify more
#   than one replicant, the first is designated as the master and the
#   rest are designated as slaves.  For each replicant, if you omit the
#   port specification for that replicant, the port specification :27017
#   will be appended to that replicant's hostname.
#CONF_DATASTORE_REPLICANTS="datastore01.example.com:27017,datastore02.example.com:27017,datastore03.example.com:27017"

# mcollective_user / CONF_MCOLLECTIVE_USER
# mcollective_password / CONF_MCOLLECTIVE_PASSWORD
#   Default: mcollective/marionette
#   This is the user and password shared between broker and node for
#   communicating over the mcollective topic channels in ActiveMQ. Must
#   be the same on all broker and node hosts.
#CONF_MCOLLECTIVE_USER="mcollective"
#CONF_MCOLLECTIVE_PASSWORD="mcollective"

# mongodb_admin_user / CONF_MONGODB_ADMIN_USER
# mongodb_admin_password / CONF_MONGODB_ADMIN_PASSWORD
#   Default: admin:mongopass
#   These are the username and password of the administrative user that
#   will be created in the MongoDB datastore. These credentials are not
#   used by in this script or by OpenShift, but an administrative user
#   must be added to MongoDB in order for it to enforce authentication.
#   Note: The administrative user will not be created if
#   CONF_NO_DATASTORE_AUTH_FOR_LOCALHOST is enabled.
#CONF_MONGODB_ADMIN_USER="admin"
#CONF_MONGODB_ADMIN_PASSWORD="mongopass"

# mongodb_broker_user / CONF_MONGODB_BROKER_USER
# mongodb_broker_password / CONF_MONGODB_BROKER_PASSWORD
#   Default: openshift:mongopass
#   These are the username and password of the normal user that will be
#   created for the broker to connect to the MongoDB datastore. The
#   broker application's MongoDB plugin is also configured with these
#   values.
#CONF_MONGODB_BROKER_USER="openshift"
#CONF_MONGODB_BROKER_PASSWORD="mongopass"

# mongodb_key / CONF_MONGODB_KEY
#   Default: OSEnterprise
#   In a replicated setup, this is the key that slaves will use to
#   authenticate with the master.
#CONF_MONGODB_KEY="OSEnterprise"

# mongodb_replset / CONF_MONGODB_REPLSET
#   Default: ose
#   In a replicated setup, this is the name of the replica set.
#CONF_MONGODB_REPLSET="ose"

# mongodb_name / CONF_MONGODB_NAME
#   Default: openshift_broker
#   This is the name of the database in MongoDB in which the broker will
#   store data.
#CONF_MONGODB_NAME="openshift_broker"

# openshift_user1 / CONF_OPENSHIFT_USER1
# openshift_password1 / CONF_OPENSHIFT_PASSWORD1
#   Default: demo/changeme
#   This user and password are entered in the /etc/openshift/htpasswd
#   file as a demo/test user. You will likely want to remove it after
#   installation (or just use a different auth method).
#CONF_OPENSHIFT_USER1="demo"
#CONF_OPENSHIFT_PASSWORD1="changeme"

# conf_broker_auth_salt / CONF_BROKER_AUTH_SALT
#CONF_BROKER_AUTH_SALT=""

# conf_broker_session_secret / CONF_BROKER_SESSION_SECRET
#CONF_BROKER_SESSION_SECRET=""

# conf_console_session_secret / CONF_CONSOLE_SESSION_SECRET
#CONF_CONSOLE_SESSION_SECRET=""

#conf_valid_gear_sizes / CONF_VALID_GEAR_SIZES   (comma-separated list)
#CONF_VALID_GEAR_SIZES="small"

# The KrbServiceName value for mod_auth_kerb configuration
#CONF_BROKER_KRB_SERVICE_NAME=""

# The KrbAuthRealms value for mod_auth_kerb configuration
#CONF_BROKER_KRB_AUTH_REALMS=""

# The Krb5KeyTab value of mod_auth_kerb is not configurable -- the keytab
# is expected in /var/www/openshift/broker/httpd/conf.d/http.keytab

# named_entries / CONF_NAMED_ENTRIES
#Any additional named entries for the named database.
#Comma separated, colon delimited hostname:ipaddress pairs
#CONF_NAMED_ENTRIES
########################################################################



########################################################################

# Synchronize the system clock to the NTP servers and then synchronize
# hardware clock with that.
synchronize_clock()
{

  # Synchronize the system clock using NTP.
  ntpdate clock.redhat.com

  # Synchronize the hardware clock to the system clock.
  hwclock --systohc
}


configure_repos()
{
  echo "OpenShift: Begin configuring repos."
  # Determine which channels we need and define corresponding predicate
  # functions.

  # Make need_${repo}_repo return false by default.
  for repo in optional infra node jbosseap_cartridge client_tools jbosseap jbossews
  do
      eval "need_${repo}_repo() { false; }"
  done

  if is_true "$CONF_OPTIONAL_REPO"
  then
    need_optional_repo() { :; }
  fi

  if activemq || broker || datastore || named
  then
    # The ose-infrastructure channel has the activemq, broker, and mongodb
    # packages.  The ose-infrastructure and ose-node channels also include
    # the yum-plugin-priorities package, which is needed for the installation
    # script itself, so we also enable ose-infrastructure here if we are
    # installing named.
    need_infra_repo() { :; }

    # The rhscl channel is needed for the ruby193 software collection.
    need_rhscl_repo() { :; }
  fi

  if broker
  then
    # We install the rhc client tool on the broker host.
    need_client_tools_repo() { :; }
  fi

  if node
  then
    # The ose-node channel has node packages including all the cartridges.
    need_node_repo() { :; }

    need_jbosseap_cartridge_repo() { :; }

    # The jbosseap and jbossas cartridges require the jbossas packages
    # in the jbappplatform channel.
    need_jbosseap_repo() { :; }

    # The jbossews cartridge requires the tomcat packages in the jb-ews
    # channel.
    need_jbossews_repo() { :; }

    # The rhscl channel is needed for the ruby193 software collection.
    need_rhscl_repo() { :; }
  fi

  # The configure_yum_repos, configure_rhn_channels, and
  # configure_rhsm_channels functions will use the need_${repo}_repo
  # predicate functions define above.
  case "$CONF_INSTALL_METHOD" in
    (yum)
      configure_yum_repos
      ;;
    (rhn)
      configure_rhn_channels
      ;;
    (rhsm)
      configure_rhsm_channels
      ;;
  esac

  # Install yum-plugin-priorities
  yum clean all
  echo "Installing yum-plugin-priorities; if something goes wrong here, check your install source."
  yum_install_or_exit -y yum-plugin-priorities
  echo "OpenShift: Completed configuring repos."
}

configure_yum_repos()
{
  configure_rhel_repo

  if need_optional_repo
  then
    configure_optional_repo
  fi

  if need_infra_repo
  then
    configure_broker_repo
  fi

  if need_node_repo
  then
    configure_node_repo
  fi

  if need_jbosseap_cartridge_repo
  then
    configure_jbosseap_cartridge_repo
  fi

  if need_jbosseap_repo
  then
    configure_jbosseap_repo
  fi

  if need_jbossews_repo
  then
    configure_jbossews_repo
  fi

  if need_rhscl_repo
  then
    configure_rhscl_repo
  fi

  if need_client_tools_repo
  then
    configure_client_tools_repo
  fi
}

configure_rhel_repo()
{
  # In order for the %post section to succeed, it must have a way of 
  # installing from RHEL. The post section cannot access the method that
  # was used in the base install. This configures a RHEL yum repo which
  # you must supply.
  cat > /etc/yum.repos.d/rhel.repo <<YUM
[rhel6]
name=RHEL 6 base OS
baseurl=${CONF_RHEL_REPO}
enabled=1
gpgcheck=0
priority=2
sslverify=false
exclude=tomcat6*

YUM
}

configure_optional_repo()
{
  cat > /etc/yum.repos.d/rheloptional.repo <<YUM
[rhel6_optional]
name=RHEL 6 Optional
baseurl=${CONF_RHEL_OPTIONAL_REPO}
enabled=1
gpgcheck=0
priority=2
sslverify=false

YUM
}

ose_yum_repo_url()
{
    channel=$1 #one of: Client,Infrastructure,Node,JBoss_EAP6_Cartridge
    if [ "${CONF_RHEL_REPO%/}" == "${repos_base%/}/os" ] # same repo base as RHEL?
    then # use the release CDN URLs
      declare -A map
      map=([Client]=ose-rhc [Infrastructure]=ose-infra [Node]=ose-node [JBoss_EAP6_Cartridge]=ose-jbosseap)
      echo "$repos_base/${map[$channel]}/1.2/os"
    else # use the nightly puddle URLs
      echo "$repos_base/$channel/x86_64/os/"
    fi
}

configure_client_tools_repo()
{
  cat > /etc/yum.repos.d/openshift-client.repo <<YUM
[openshift_client]
name=OpenShift Client
baseurl=$(ose_yum_repo_url RHOSE-CLIENT-2.0)
enabled=1
gpgcheck=0
priority=1
sslverify=false

YUM
}

configure_broker_repo()
{
  cat > /etc/yum.repos.d/openshift-infrastructure.repo <<YUM
[openshift_infrastructure]
name=OpenShift Infrastructure
baseurl=$(ose_yum_repo_url RHOSE-INFRA-2.0)
enabled=1
gpgcheck=0
priority=1
sslverify=false

YUM
}

configure_node_repo()
{
  cat > /etc/yum.repos.d/openshift-node.repo <<YUM
[openshift_node]
name=OpenShift Node
baseurl=$(ose_yum_repo_url RHOSE-NODE-2.0)
enabled=1
gpgcheck=0
priority=1
sslverify=false

YUM
}

configure_jbosseap_cartridge_repo()
{
  cat > /etc/yum.repos.d/openshift-jboss.repo <<YUM
[openshift_jbosseap]
name=OpenShift JBossEAP
baseurl=$(ose_yum_repo_url RHOSE-JBOSSEAP-2.0)
enabled=1
gpgcheck=0
priority=1
sslverify=false

YUM
}

configure_jbosseap_repo()
{
  if [ "x${CONF_JBOSS_REPO_BASE}" != "x" ]
  then
    cat <<YUM > /etc/yum.repos.d/jbosseap.repo
[jbosseap]
name=jbosseap
baseurl=${CONF_JBOSS_REPO_BASE}/jbeap/6/os
enabled=1
priority=3
gpgcheck=0

YUM

  fi
}

configure_jbossews_repo()
{
  if [ "x${CONF_JBOSS_REPO_BASE}" != "x" ]
  then
    cat <<YUM > /etc/yum.repos.d/jbossews.repo
[jbossews]
name=jbossews
baseurl=${CONF_JBOSS_REPO_BASE}/jbews/2/os
enabled=1
priority=3
gpgcheck=0

YUM

  fi
}

configure_rhscl_repo()
{
  if [ "x${CONF_RHSCL_REPO_BASE}" != "x" ]
  then
    cat <<YUM > /etc/yum.repos.d/rhscl.repo
[rhscl]
name=rhscl
baseurl=${CONF_RHSCL_REPO_BASE}/rhscl/1/os/
enabled=1
priority=3
gpgcheck=0

YUM

  fi
}

configure_rhn_channels()
{
  if [ "x$CONF_RHN_REG_ACTKEY" != x ]; then
    echo "Register with RHN using an activation key"
    rhnreg_ks --activationkey=${CONF_RHN_REG_ACTKEY} --profilename=${hostname} || abort_install
  else
    echo "Register with RHN with username and password"
    rhnreg_ks --profilename=${hostname} --username ${CONF_RHN_REG_NAME} --password ${CONF_RHN_REG_PASS} || abort_install
  fi

  # RHN method for setting yum priorities and excludes:
  RHNPLUGINCONF="/etc/yum/pluginconf.d/rhnplugin.conf"

  # OSE packages are first priority
  if need_client_tools_repo
  then
    rhn-channel --add --channel rhel-x86_64-server-6-ose-1.2-rhc --user ${CONF_RHN_REG_NAME} --password ${CONF_RHN_REG_PASS} || abort_install
    echo -e "[rhel-x86_64-server-6-ose-1.2-rhc]\npriority=1\n" >> $RHNPLUGINCONF
  fi

  if need_infra_repo
  then
    rhn-channel --add --channel rhel-x86_64-server-6-ose-1.2-infrastructure --user ${CONF_RHN_REG_NAME} --password ${CONF_RHN_REG_PASS} || abort_install
    echo -e "[rhel-x86_64-server-6-ose-1.2-infrastructure]\npriority=1\n" >> $RHNPLUGINCONF
  fi

  if need_node_repo
  then
    rhn-channel --add --channel rhel-x86_64-server-6-ose-1.2-node --user ${CONF_RHN_REG_NAME} --password ${CONF_RHN_REG_PASS} || abort_install
    echo -e "[rhel-x86_64-server-6-ose-1.2-node]\npriority=1\n" >> $RHNPLUGINCONF
  fi

  if need_jbosseap_repo
  then
    rhn-channel --add --channel rhel-x86_64-server-6-ose-1.2-jbosseap --user ${CONF_RHN_REG_NAME} --password ${CONF_RHN_REG_PASS} || abort_install
    echo -e "[rhel-x86_64-server-6-ose-1.2-jbosseap]\npriority=1\n" >> $RHNPLUGINCONF
  fi

  # RHEL packages are second priority
  echo -e "[rhel-x86_64-server-6]\npriority=2\nexclude=tomcat6*\n" >> $RHNPLUGINCONF

  # JBoss packages are third priority -- and all else is lower
  if need_jbosseap_repo
  then
    rhn-channel --add --channel jbappplatform-6-x86_64-server-6-rpm --user ${CONF_RHN_REG_NAME} --password ${CONF_RHN_REG_PASS} || abort_install
    echo -e "[jbappplatform-6-x86_64-server-6-rpm]\npriority=3\n" >> $RHNPLUGINCONF
  fi

  if need_jbossews_repo
  then
    rhn-channel --add --channel jb-ews-2-x86_64-server-6-rpm --user ${CONF_RHN_REG_NAME} --password ${CONF_RHN_REG_PASS} || abort_install
    echo -e "[jb-ews-2-x86_64-server-6-rpm]\npriority=3\n" >> $RHNPLUGINCONF
  fi

  if need_rhscl_repo
  then
    rhn-channel --add --channel rhscl-1-x86_64-server-6-rpm --user ${CONF_RHN_REG_NAME} --password ${CONF_RHN_REG_PASS}
    echo -e "[jb-ews-2-x86_64-server-6-rpm]\npriority=3\n" >> $RHNPLUGINCONF
  fi


  if need_optional_repo
  then
    rhn-channel --add --channel rhel-x86_64-server-optional-6 --user ${CONF_RHN_REG_NAME} --password ${CONF_RHN_REG_PASS} || abort_install
  fi
}

configure_rhsm_channels()
{
   echo "Register with RHSM"
   subscription-manager register --username=$CONF_SM_REG_NAME --password=$CONF_SM_REG_PASS || abort_install
   # add the necessary subscriptions
   if [ "x$CONF_SM_REG_POOL_RHEL" == x ]; then
     echo "Registering RHEL with any available subscription"
     subscription-manager attach --auto || abort_install
   else
     echo "Registering RHEL subscription from pool id $CONF_SM_REG_POOL_RHEL"
     subscription-manager attach --pool $CONF_SM_REG_POOL_RHEL || abort_install
   fi
   echo "Registering OpenShift subscription from pool id $CONF_SM_REG_POOL_RHEL"
   subscription-manager attach --pool $CONF_SM_REG_POOL || abort_install

   # have yum sync new list of repos from rhsm before changing settings
   yum repolist

   # The yum-config-manager command is provided by the yum-utils
   # package.
   yum_install_or_exit yum-utils

   # Note: yum-config-manager never indicates errors in return code, and the output is difficult to parse; so,
   # it is tricky to determine when these fail due to subscription problems etc.

   # configure the RHEL subscription
   yum-config-manager --setopt=rhel-6-server-rpms.priority=2 rhel-6-server-rpms --save
   yum-config-manager --setopt="rhel-6-server-rpms.exclude=tomcat6*" rhel-6-server-rpms --save
   if need_optional_repo
   then
     yum-config-manager --enable rhel-6-server-optional-rpms
   fi

   # and the OpenShift subscription
   if need_infra_repo
   then
     yum-config-manager --enable rhel-server-ose-1.2-infra-6-rpms
     yum-config-manager --setopt=rhel-server-ose-1.2-infra-6-rpms.priority=1 rhel-server-ose-1.2-infra-6-rpms --save
   fi

   if need_client_tools_repo
   then
     yum-config-manager --enable rhel-server-ose-1.2-rhc-6-rpms
     yum-config-manager --setopt=rhel-server-ose-1.2-rhc-6-rpms.priority=1 rhel-server-ose-1.2-rhc-6-rpms --save
   fi

   if need_node_repo
   then
     yum-config-manager --enable rhel-server-ose-1.2-node-6-rpms
     yum-config-manager --setopt=rhel-server-ose-1.2-node-6-rpms.priority=1 rhel-server-ose-1.2-node-6-rpms --save
   fi

   if need_jbosseap_cartridge_repo
   then
     yum-config-manager --enable rhel-server-ose-1.2-jbosseap-6-rpms
     yum-config-manager --setopt=rhel-server-ose-1.2-jbosseap-6-rpms.priority=1 rhel-server-ose-1.2-jbosseap-6-rpms --save
   fi

   # and JBoss subscriptions for the node
   if need_jbosseap_repo
   then
     yum-config-manager --enable jb-eap-6-for-rhel-6-server-rpms
     yum-config-manager --setopt=jb-eap-6-for-rhel-6-server-rpms.priority=3 jb-eap-6-for-rhel-6-server-rpms --save
     yum-config-manager --disable jb-eap-5-for-rhel-6-server-rpms
   fi

   if need_jbossews_repo
   then
     yum-config-manager --enable jb-ews-2-for-rhel-6-server-rpms
     yum-config-manager --setopt=jb-ews-2-for-rhel-6-server-rpms.priority=3 jb-ews-2-for-rhel-6-server-rpms
     yum-config-manager --disable jb-ews-1-for-rhel-6-server-rpms
   fi

   if need_rhscl_repo
   then
     yum-config-manager --enable rhscl-1-for-rhel-6-server-rpms
   fi
}

abort_install()
{
  # don't change this; could be used as an automation cue.
  echo "Aborting OpenShift Installation."
  exit 1
}

yum_install_or_exit()
{
  yum install $*
  if [ $? -ne 0 ]
  then
    echo "Command failed: yum install $*"
    echo "Please ensure relevant repos/subscriptions are configured."
    abort_install
  fi
}

# Install the client tools.
install_rhc_pkg()
{
  yum_install_or_exit -y rhc
<<<<<<< HEAD
  # set up the system express.conf so this broker will be used by default
  set_conf /etc/openshift/express.conf libra_server "'${broker_hostname}'"
=======
}

# Set up the system express.conf so our broker will be used by default.
configure_rhc()
{
  echo -e "\nlibra_server = '${broker_hostname}'" >> /etc/openshift/express.conf
>>>>>>> b6627b3e
}

# Install broker-specific packages.
install_broker_pkgs()
{
  pkgs="openshift-origin-broker"
  pkgs="$pkgs openshift-origin-broker-util"
  pkgs="$pkgs rubygem-openshift-origin-msg-broker-mcollective"
  pkgs="$pkgs ruby193-mcollective-client"
  pkgs="$pkgs rubygem-openshift-origin-auth-remote-user"
  pkgs="$pkgs rubygem-openshift-origin-dns-nsupdate"
  pkgs="$pkgs openshift-origin-console"
  pkgs="$pkgs rubygem-openshift-origin-admin-console"


  yum_install_or_exit -y $pkgs
}

# Install node-specific packages.
install_node_pkgs()
{
  pkgs="rubygem-openshift-origin-node ruby193-rubygem-passenger-native"
  pkgs="$pkgs openshift-origin-node-util"
  pkgs="$pkgs mcollective openshift-origin-msg-node-mcollective"

  # We use semanage in this script, so we need to install
  # policycoreutils-python.
  pkgs="$pkgs policycoreutils-python"

  pkgs="$pkgs rubygem-openshift-origin-container-selinux"
  pkgs="$pkgs rubygem-openshift-origin-frontend-nodejs-websocket"

  case "$node_apache_frontend" in
    mod_rewrite)
      pkgs="$pkgs rubygem-openshift-origin-frontend-apache-mod-rewrite"
      ;;
    vhost)
      pkgs="$pkgs rubygem-openshift-origin-frontend-apache-vhost"
      ;;
    *)
      echo "Invalid value: CONF_NODE_APACHE_FRONTEND=${node_apache_frontend}"
      abort_install
      ;;
  esac

  yum_install_or_exit -y $pkgs
}

# Remove abrt-addon-python if necessary
# https://bugzilla.redhat.com/show_bug.cgi?id=907449
# This only affects the python v2 cart
remove_abrt_addon_python()
{
  if grep 'Enterprise Linux Server release 6.4' /etc/redhat-release && rpm -q abrt-addon-python && rpm -q openshift-origin-cartridge-python; then
    yum remove -y abrt-addon-python || abort_install
  fi
}

# Install any cartridges developers may want.
install_cartridges()
{
  # Embedded cron support.
  carts="openshift-origin-cartridge-cron"

  # diy app.
  carts="$carts openshift-origin-cartridge-diy"

  # haproxy support.
  carts="$carts openshift-origin-cartridge-haproxy"

  # JBossEWS support.
  # Note: Be sure to subscribe to the JBossEWS entitlements during the
  # base install or in configure_jbossews_repo.
  carts="$carts openshift-origin-cartridge-jbossews"

  # JBossEAP support.
  # Note: Be sure to subscribe to the JBossEAP entitlements during the
  # base install or in configure_jbosseap_repo.
  carts="$carts openshift-origin-cartridge-jbosseap"

  # Jenkins server for continuous integration.
  carts="$carts openshift-origin-cartridge-jenkins"

  # Embedded jenkins client.
  carts="$carts openshift-origin-cartridge-jenkins-client"

  # Embedded MySQL.
  carts="$carts openshift-origin-cartridge-mysql"

  # Nodejs support
  carts="$carts openshift-origin-cartridge-nodejs"

  # mod_perl support.
  carts="$carts openshift-origin-cartridge-perl"

  # PHP support.
  carts="$carts openshift-origin-cartridge-php"

  # Embedded PostgreSQL.
  carts="$carts openshift-origin-cartridge-postgresql"

  # Python support.
  carts="$carts openshift-origin-cartridge-python"

  # Ruby Rack support running on Phusion Passenger
  carts="$carts openshift-origin-cartridge-ruby"

  # When dependencies are missing, e.g. JBoss subscriptions,
  # still install as much as possible.
  #carts="$carts --skip-broken"

  yum_install_or_exit -y $carts
}

# Given the filename of a configuration file, the name of a setting,
# and a value, check whether the configuration file already assigns the
# given value to the setting.  If it does not, then comment out any
# existing setting and add the given setting.
#
# The search pattern is /^\s*name\s*=\s*value\s*(|#.*)$/.  The
# added line will be in the form 'name = value' or, if a short comment
# is specified, 'name = value # short comment'.  If a long comment is
# specified, a blank line followed by '# long comment' will be added
# before the line for the setting itself.
#
# $1 = configuration file's filename
# $2 = setting name
# $3 = value
# $4 = short comment (optional)
# $5 = long comment (optional)
set_conf()
{
  if ! grep -q "^\\s*$2\\s*=\\s*$3\\s*\\(\\|#.*\\)$" "$1"
  then
    sed -i -e "s/^\\s*$2\\s*=\\s*/#&/" "$1"
    if [[ -n "$5" ]]
    then
      echo >> "$1"
      echo "# $5" >> "$1"
    fi
    echo "$2 = $3${4:+ #$4}" >> "$1"
  fi
}

# Fix up SELinux policy on the broker.
configure_selinux_policy_on_broker()
{
  # We combine these setsebool commands into a single semanage command
  # because separate commands take a long time to run.
  (
    # Allow console application to access executable and writable memory
    echo boolean -m --on httpd_execmem

    # Allow the broker to write files in the http file context.
    echo boolean -m --on httpd_unified

    # Allow the broker to access the network.
    echo boolean -m --on httpd_can_network_connect
    echo boolean -m --on httpd_can_network_relay

    # Enable some passenger-related permissions.
    #
    # The name may change at some future point, at which point we will
    # need to delete the httpd_run_stickshift line below and enable the
    # httpd_run_openshift line.
    echo boolean -m --on httpd_run_stickshift
    #echo boolean -m --on httpd_run_openshift

    # Allow the broker to communicate with the named service.
    echo boolean -m --on allow_ypbind
  ) | semanage -i -

  fixfiles -R ruby193-rubygem-passenger restore
  fixfiles -R ruby193-mod_passenger restore

  restorecon -rv /var/run
  # This should cover everything in the SCL, including passenger
  restorecon -rv /opt
}

# Fix up SELinux policy on the node.
configure_selinux_policy_on_node()
{
  # We combine these setsebool commands into a single semanage command
  # because separate commands take a long time to run.
  (
    # Allow the node to write files in the http file context.
    echo boolean -m --on httpd_unified

    # Allow the node to access the network.
    echo boolean -m --on httpd_can_network_connect
    echo boolean -m --on httpd_can_network_relay

    # Allow httpd on the node to read gear data.
    #
    # The name may change at some future point, at which point we will
    # need to delete the httpd_run_stickshift line below and enable the
    # httpd_run_openshift line.
    echo boolean -m --on httpd_run_stickshift
    #echo boolean -m --on httpd_run_openshift
    echo boolean -m --on httpd_read_user_content
    echo boolean -m --on httpd_enable_homedirs

    # Enable polyinstantiation for gear data.
    echo boolean -m --on allow_polyinstantiation
  ) | semanage -i -


  restorecon -rv /var/run
  restorecon -rv /var/lib/openshift /etc/openshift/node.conf /etc/httpd/conf.d/openshift
}

configure_pam_on_node()
{
  sed -i -e 's|pam_selinux|pam_openshift|g' /etc/pam.d/sshd

  for f in "runuser" "runuser-l" "sshd" "su" "system-auth-ac"
  do
    t="/etc/pam.d/$f"
    if ! grep -q "pam_namespace.so" "$t"
    then
      # We add two rules.  The first checks whether the user's shell is
      # /usr/bin/oo-trap-user, which indicates that this is a gear user,
      # and skips the second rule if it is not.
      echo -e "session\t\t[default=1 success=ignore]\tpam_succeed_if.so quiet shell = /usr/bin/oo-trap-user" >> "$t"

      # The second rule enables polyinstantiation so that the user gets
      # private /tmp and /dev/shm directories.
      echo -e "session\t\trequired\tpam_namespace.so no_unmount_on_close" >> "$t"
    fi
  done

  # Configure the pam_namespace module to polyinstantiate the /tmp and
  # /dev/shm directories.  Above, we only enable pam_namespace for
  # OpenShift users, but to be safe, blacklist the root and adm users
  # to be sure we don't polyinstantiate their directories.
  echo "/tmp        \$HOME/.tmp/      user:iscript=/usr/sbin/oo-namespace-init root,adm" > /etc/security/namespace.d/tmp.conf
  echo "/dev/shm  tmpfs  tmpfs:mntopts=size=5M:iscript=/usr/sbin/oo-namespace-init root,adm" > /etc/security/namespace.d/shm.conf
}

configure_cgroups_on_node()
{
  for f in "runuser" "runuser-l" "sshd" "system-auth-ac"
  do
    t="/etc/pam.d/$f"
    if ! grep -q "pam_cgroup" "$t"
    then
      echo -e "session\t\toptional\tpam_cgroup.so" >> "$t"
    fi
  done

  cp -vf /opt/rh/ruby193/root/usr/share/gems/doc/openshift-origin-node-*/cgconfig.conf /etc/cgconfig.conf
  restorecon -rv /etc/cgconfig.conf
  mkdir -p /cgroup
  restorecon -rv /cgroup
  chkconfig cgconfig on
  chkconfig cgred on
}

configure_quotas_on_node()
{
  # Get the mountpoint for /var/lib/openshift (should be /).
  geardata_mnt=$(df -P /var/lib/openshift 2>/dev/null | tail -n 1 | awk '{ print $6 }')

  if ! [ x"$geardata_mnt" != x ]
  then
    echo 'Could not enable quotas for gear data: unable to determine mountpoint.'
  else
    # Enable user quotas for the device housing /var/lib/openshift.
    sed -i -e "/^[^[:blank:]]\\+[[:blank:]]\\+${geardata_mnt////\/\\+[[:blank:]]}/{/usrquota/! s/[[:blank:]]\\+/,usrquota&/4;}" /etc/fstab

    # Remount to get quotas enabled immediately.
    mount -o remount "${geardata_mnt}"

    # Generate user quota info for the mount point.
    quotacheck -cmug "${geardata_mnt}"

    # fix up selinux perms
    restorecon "${geardata_mnt}"aquota.user

    # (re)enable quotas
    quotaon "${geardata_mnt}"
  fi
}

# $1 = setting name
# $2 = value
# $3 = long comment
set_sysctl()
{
  set_conf sysctl.conf "$1" "$2" '' "$3"
}

# Turn some sysctl knobs.
configure_sysctl_on_node()
{
  set_sysctl kernel.sem '250  32000 32  4096' 'Accomodate many httpd instances for OpenShift gears.'

  set_sysctl net.ipv4.ip_local_port_range '15000 35530' 'Move the ephemeral port range to accomodate the OpenShift port proxy.'

  set_sysctl net.netfilter.nf_conntrack_max 1048576 'Increase the connection tracking table size for the OpenShift port proxy.'

  set_sysctl net.ipv4.ip_forward 1 'Enable forwarding for the OpenShift port proxy.'

  set_sysctl net.ipv4.conf.all.route_localnet 1 'Allow the OpenShift port proxy to route using loopback addresses.'

  # Reload sysctl.conf to get the new settings.
  #
  # Note: We could add -e here to ignore errors that are caused by
  # options appearing in sysctl.conf that correspond to kernel modules
  # that are not yet loaded.  On the other hand, adding -e might cause
  # us to miss some important error messages.
  sysctl -p /etc/sysctl.conf
}


configure_sshd_on_node()
{
  # Configure sshd to pass the GIT_SSH environment variable through.
  echo 'AcceptEnv GIT_SSH' >> /etc/ssh/sshd_config

  # Up the limits on the number of connections to a given node.
  sed -i -e "s/^#MaxSessions .*$/MaxSessions 40/" /etc/ssh/sshd_config
  sed -i -e "s/^#MaxStartups .*$/MaxStartups 40/" /etc/ssh/sshd_config
}

install_datastore_pkgs()
{
  yum_install_or_exit -y mongodb-server
}

# The init script lies to us as of version 2.0.2-1.el6_3: The start 
# and restart actions return before the daemon is ready to accept
# connections (appears to take time to initialize the journal). Thus
# we need the following to wait until the daemon is really ready.
wait_for_mongod()
{
  echo "Waiting for MongoDB to start ($(date +%H:%M:%S))..."
  while :
  do
    echo exit | mongo && break
    sleep 5
  done
  echo "MongoDB is ready! ($(date +%H:%M:%S))"
}

# $1 = commands
execute_mongodb()
{
  echo "Running commands on MongoDB:"
  echo "---"
  echo "$1"
  echo "---"

  echo "$1" | mongo
}

# This configuration step should only be performed if MongoDB is not
# replicated or if this host is the primary in a replicated setup.
configure_datastore_add_users()
{
  wait_for_mongod

  execute_mongodb "$(
    if [[ ${datastore_replicants} =~ , ]]
    then
      echo 'while (rs.isMaster().primary == null) { sleep(500); }'
    fi
    if is_false "$CONF_NO_DATASTORE_AUTH_FOR_LOCALHOST"
    then
      # Add an administrative user.
      echo 'use admin'
      echo "db.addUser('${mongodb_admin_user}', '${mongodb_admin_password}')"
      echo "db.auth('${mongodb_admin_user}', '${mongodb_admin_password}')"
    fi

    # Add the user that the broker will use.
    echo "use ${mongodb_name}"
    echo "db.addUser('${mongodb_broker_user}', '${mongodb_broker_password}')"
  )"
}

# This configuration step should only be performed on the primary in
# a replicated setup.
configure_datastore_add_replicants()
{
  wait_for_mongod

  # Configure the replica set.
  execute_mongodb "$(
    echo 'rs.initiate({'
    echo "  '_id' : '${mongodb_replset}',"
    echo "  'members': ["
    i=0
    for replicant in ${datastore_replicants//,/ }
    do
      if [[ $i -ne 0 ]]
      then
        echo ','
      fi
      # Because of a bug in Bash, we need to do weird quoting around the comma
      # to inhibit brace expansion.
      # https://bugzilla.redhat.com/show_bug.cgi?id=1012015
      echo -n "    {'_id' : ${i}"," 'host' : '${replicant}'}"
      ((++i))
    done
    echo
    echo '  ]'
    echo '})'
  )"

}

# $1 = setting name
# $2 = value
set_mongodb()
{
  set_conf /etc/mongodb.conf "$1" "$2"
}

configure_datastore()
{
  # Require authentication.
  set_mongodb auth true

  # Use a smaller default size for databases.
  set_mongodb smallfiles true

  if [[ ${datastore_replicants} =~ , ]]
  then
    # This mongod will be part of a replicated setup.

    # Enable the REST API.
    set_mongodb rest true

    # Enable journaling for writes.
    set_mongodb journal true

    # Enable replication.
    set_mongodb replSet "${mongodb_replset}"

    # Configure a key for the replica set.
    set_mongodb keyFile /etc/mongodb.keyfile

    rm -f /etc/mongodb.keyfile
    echo "${mongodb_key}" > /etc/mongodb.keyfile
    chown -v mongodb.mongodb /etc/mongodb.keyfile
    chmod -v 400 /etc/mongodb.keyfile
  fi

  # Iff mongod is running on a separate host from the broker, open up
  # the firewall to allow the broker host to connect.
  if broker
  then
    echo 'The broker and data store are on the same host.'
    echo 'Skipping firewall and mongod configuration;'
    echo 'mongod will only be accessible over localhost).'
  else
    echo 'The broker and data store are on separate hosts.'

    echo 'Configuring the firewall to allow connections to mongod...'
    lokkit --nostart --port=27017:tcp

    echo 'Configuring mongod to listen on external interfaces...'
    set_mongodb bind_ip 0.0.0.0
  fi

  # Configure mongod to start on boot.
  chkconfig mongod on

  # Start mongod so we can perform some administration now.
  service mongod start

  if ! [[ ${datastore_replicants} =~ , ]]
  then
    # This mongod will _not_ be part of a replicated setup.
    configure_datastore_add_users
  fi
}


# Open up services required on the node for apps and developers.
configure_port_proxy()
{
  chkconfig openshift-iptables-port-proxy on
  sed -i '/:OUTPUT ACCEPT \[.*\`]/a \
:rhc-app-comm - [0:0]' /etc/sysconfig/iptables
  sed -i '/-A INPUT -i lo -j ACCEPT/a \
-A INPUT -j rhc-app-comm' /etc/sysconfig/iptables
}

configure_gears()
{
  # Make sure that gears are restarted on reboot.
  chkconfig openshift-gears on
}


# Enable services to start on boot for the node.
enable_services_on_node()
{
  # We use --nostart below because activating the configuration here 
  # will produce errors.  Anyway, we only need the configuration 
  # activated Anaconda reboots, so --nostart makes sense in any case.

  lokkit --nostart --service=ssh
  lokkit --nostart --service=https
  lokkit --nostart --service=http

  # Allow connections to openshift-node-web-proxy
  lokkit --nostart --port=8000:tcp
  lokkit --nostart --port=8443:tcp

  chkconfig httpd on
  chkconfig network on
  is_false "$CONF_NO_NTP" && chkconfig ntpd on
  chkconfig sshd on
  chkconfig oddjobd on
  chkconfig openshift-node-web-proxy on
}


# Enable services to start on boot for the broker and fix up some issues.
enable_services_on_broker()
{
  # We use --nostart below because activating the configuration here 
  # will produce errors.  Anyway, we only need the configuration 
  # activated after Anaconda reboots, so --nostart makes sense.

  lokkit --nostart --service=ssh
  lokkit --nostart --service=https
  lokkit --nostart --service=http

  chkconfig httpd on
  chkconfig network on
  is_false "$CONF_NO_NTP" && chkconfig ntpd on
  chkconfig sshd on

  # Remove VirtualHost from the default ssl.conf to prevent a warning
   sed -i '/VirtualHost/,/VirtualHost/ d' /etc/httpd/conf.d/ssl.conf

  # make sure mcollective client log is created with proper ownership.
  # if root owns it, the broker (apache user) can't log to it.
  touch /var/log/ruby193-mcollective-client.log
  chown apache:root /var/log/ruby193-mcollective-client.log
}


generate_mcollective_pools_configuration()
{
  num_replicants=0
  members=
  for replicant in ${activemq_replicants//,/ }
  do
    let num_replicants=num_replicants+1
    new_member="plugin.activemq.pool.${num_replicants}.host = ${replicant}
plugin.activemq.pool.${num_replicants}.port = 61613
plugin.activemq.pool.${num_replicants}.user = ${mcollective_user}
plugin.activemq.pool.${num_replicants}.password = ${mcollective_password}
"
    members="${members}${new_member}"
  done

  printf 'plugin.activemq.pool.size = %d\n%s' "$num_replicants" "$members"
}

# Configure mcollective on the broker to use ActiveMQ.
configure_mcollective_for_activemq_on_broker()
{
  cat <<EOF > /opt/rh/ruby193/root/etc/mcollective/client.cfg
topicprefix = /topic/
main_collective = mcollective
collectives = mcollective
libdir = /opt/rh/ruby193/root/usr/libexec/mcollective
logfile = /var/log/ruby193-mcollective-client.log
loglevel = debug
direct_addressing = 1

# Plugins
securityprovider=psk
plugin.psk = asimplething

connector = activemq
$(generate_mcollective_pools_configuration)

# Facts
factsource = yaml
plugin.yaml = /opt/rh/ruby193/root/etc/mcollective/facts.yaml

EOF
}


# Configure mcollective on the node to use ActiveMQ.
configure_mcollective_for_activemq_on_node()
{
  cat <<EOF > /opt/rh/ruby193/root/etc/mcollective/server.cfg
topicprefix = /topic/
main_collective = mcollective
collectives = mcollective
libdir = /opt/rh/ruby193/root/usr/libexec/mcollective
logfile = /var/log/ruby193-mcollective.log
loglevel = debug

daemonize = 1
direct_addressing = 1

# Plugins
securityprovider = psk
plugin.psk = asimplething

connector = activemq
$(generate_mcollective_pools_configuration)

# Facts
factsource = yaml
plugin.yaml = /opt/rh/ruby193/root/etc/mcollective/facts.yaml
EOF

  chkconfig ruby193-mcollective on
}


install_activemq_pkgs()
{
  yum_install_or_exit -y activemq
}

configure_activemq()
{
  networkConnectors=
  authenticationUser_amq=
  function allow_openwire() { false; }
  for replicant in ${activemq_replicants//,/ }
  do
    if ! [ "$replicant" = "$activemq_hostname" ]
    then
      : ${networkConnectors:='        <networkConnectors>'$'\n'}
      : ${authenticationUser_amq:="<authenticationUser username=\"amq\" password=\"${activemq_amq_user_password}\" groups=\"admins,everyone\" />"}
      function allow_openwire() { true; }
      networkConnectors="$networkConnectors            <!--"$'\n'
      networkConnectors="$networkConnectors                 Create a pair of network connectors to each other"$'\n'
      networkConnectors="$networkConnectors                 ActiveMQ broker.  It is necessary to have separate"$'\n'
      networkConnectors="$networkConnectors                 connectors for topics and queues because we need to"$'\n'
      networkConnectors="$networkConnectors                 leave conduitSubscriptions enabled for topics in order"$'\n'
      networkConnectors="$networkConnectors                 to avoid duplicate messages and disable it for queues"$'\n'
      networkConnectors="$networkConnectors                 in order to ensure that JMS selectors are propagated."$'\n'
      networkConnectors="$networkConnectors                 In particular, the OpenShift broker uses the"$'\n'
      networkConnectors="$networkConnectors                 mcollective.node queue to directly address nodes,"$'\n'
      networkConnectors="$networkConnectors                 which subscribe to the queue using JMS selectors."$'\n'
      networkConnectors="$networkConnectors            -->"$'\n'
      networkConnectors="$networkConnectors            <networkConnector name=\"${activemq_hostname}-${replicant}-topics\" duplex=\"true\" uri=\"static:(tcp://${replicant}:61616)\" userName=\"amq\" password=\"password\">"$'\n'
      networkConnectors="$networkConnectors                <excludedDestinations>"$'\n'
      networkConnectors="$networkConnectors                    <queue physicalName=\">\" />"$'\n'
      networkConnectors="$networkConnectors                </excludedDestinations>"$'\n'
      networkConnectors="$networkConnectors            </networkConnector>"$'\n'
      networkConnectors="$networkConnectors            <networkConnector name=\"${activemq_hostname}-${replicant}-queues\" duplex=\"true\" uri=\"static:(tcp://${replicant}:61616)\" userName=\"amq\" password=\"password\" conduitSubscriptions=\"false\">"$'\n'
      networkConnectors="$networkConnectors                <excludedDestinations>"$'\n'
      networkConnectors="$networkConnectors                    <topic physicalName=\">\" />"$'\n'
      networkConnectors="$networkConnectors                </excludedDestinations>"$'\n'
      networkConnectors="$networkConnectors            </networkConnector>"$'\n'
    fi
  done
  networkConnectors="${networkConnectors:+$networkConnectors    </networkConnectors>$'\n'}"

  cat <<EOF > /etc/activemq/activemq.xml
<!--
    Licensed to the Apache Software Foundation (ASF) under one or more
    contributor license agreements.  See the NOTICE file distributed with
    this work for additional information regarding copyright ownership.
    The ASF licenses this file to You under the Apache License, Version 2.0
    (the "License"); you may not use this file except in compliance with
    the License.  You may obtain a copy of the License at

    http://www.apache.org/licenses/LICENSE-2.0

    Unless required by applicable law or agreed to in writing, software
    distributed under the License is distributed on an "AS IS" BASIS,
    WITHOUT WARRANTIES OR CONDITIONS OF ANY KIND, either express or implied.
    See the License for the specific language governing permissions and
    limitations under the License.
-->
<beans
  xmlns="http://www.springframework.org/schema/beans"
  xmlns:amq="http://activemq.apache.org/schema/core"
  xmlns:xsi="http://www.w3.org/2001/XMLSchema-instance"
  xsi:schemaLocation="http://www.springframework.org/schema/beans http://www.springframework.org/schema/beans/spring-beans-2.0.xsd
  http://activemq.apache.org/schema/core http://activemq.apache.org/schema/core/activemq-core.xsd">

    <!-- Allows us to use system properties as variables in this configuration file -->
    <bean class="org.springframework.beans.factory.config.PropertyPlaceholderConfigurer">
        <property name="locations">
            <value>file:\${activemq.conf}/credentials.properties</value>
        </property>
    </bean>

    <!--
        The <broker> element is used to configure the ActiveMQ broker.
    -->
    <broker xmlns="http://activemq.apache.org/schema/core" brokerName="${activemq_hostname}" dataDirectory="\${activemq.data}">

        <!--
            For better performances use VM cursor and small memory limit.
            For more information, see:

            http://activemq.apache.org/message-cursors.html

            Also, if your producer is "hanging", it's probably due to producer flow control.
            For more information, see:
            http://activemq.apache.org/producer-flow-control.html
        -->

        <destinationPolicy>
            <policyMap>
                <policyEntries>
                    <!--
                      The Puppet Labs documentation for MCollective
                      advises disabling producerFlowControl for all
                      topics in order to avoid MCollective servers
                      appearing blocked during heavy traffic.

                      For more information, see:
                      http://docs.puppetlabs.com/mcollective/deploy/middleware/activemq.html
                    -->
                    <policyEntry topic=">" producerFlowControl="false" />
                    <!--
                      The Puppet Labs documentation advises enabling
                      garbage-collection of queues because MCollective
                      creates a uniquely named, single-use queue for
                      each reply.

                      For more information, see:
                      http://docs.puppetlabs.com/mcollective/deploy/middleware/activemq.html
                    -->
                    <policyEntry queue="*.reply.>" gcInactiveDestinations="true" inactiveTimoutBeforeGC="300000" />
                </policyEntries>
            </policyMap>
        </destinationPolicy>


        <!--
            The managementContext is used to configure how ActiveMQ is exposed in
            JMX. By default, ActiveMQ uses the MBean server that is started by
            the JVM. For more information, see:

            http://activemq.apache.org/jmx.html
        -->
        <managementContext>
            <managementContext createConnector="false"/>
        </managementContext>

        <!--
            Configure message persistence for the broker. The default persistence
            mechanism is the KahaDB store (identified by the kahaDB tag).
            For more information, see:

            http://activemq.apache.org/persistence.html
        -->
        <persistenceAdapter>
            <kahaDB directory="\${activemq.data}/kahadb"/>
        </persistenceAdapter>

$networkConnectors

        <!-- add users for mcollective -->

        <plugins>
          <statisticsBrokerPlugin/>
          <simpleAuthenticationPlugin>
             <users>
               <authenticationUser username="${mcollective_user}" password="${mcollective_password}" groups="mcollective,everyone"/>
               ${authenticationUser_amq}
               <authenticationUser username="admin" password="${activemq_admin_password}" groups="mcollective,admin,everyone"/>
             </users>
          </simpleAuthenticationPlugin>
          <authorizationPlugin>
            <map>
              <authorizationMap>
                <authorizationEntries>
                  <authorizationEntry queue=">" write="admins" read="admins" admin="admins" />
                  <authorizationEntry topic=">" write="admins" read="admins" admin="admins" />
                  <authorizationEntry topic="mcollective.>" write="mcollective" read="mcollective" admin="mcollective" />
                  <authorizationEntry queue="mcollective.>" write="mcollective" read="mcollective" admin="mcollective" />
                  <authorizationEntry topic="ActiveMQ.Advisory.>" read="everyone" write="everyone" admin="everyone"/>
                </authorizationEntries>
              </authorizationMap>
            </map>
          </authorizationPlugin>
        </plugins>

          <!--
            The systemUsage controls the maximum amount of space the broker will
            use before slowing down producers. For more information, see:
            http://activemq.apache.org/producer-flow-control.html
            If using ActiveMQ embedded - the following limits could safely be used:

        <systemUsage>
            <systemUsage>
                <memoryUsage>
                    <memoryUsage limit="20 mb"/>
                </memoryUsage>
                <storeUsage>
                    <storeUsage limit="1 gb"/>
                </storeUsage>
                <tempUsage>
                    <tempUsage limit="100 mb"/>
                </tempUsage>
            </systemUsage>
        </systemUsage>
        -->
          <systemUsage>
            <systemUsage>
                <memoryUsage>
                    <memoryUsage limit="64 mb"/>
                </memoryUsage>
                <storeUsage>
                    <storeUsage limit="100 gb"/>
                </storeUsage>
                <tempUsage>
                    <tempUsage limit="50 gb"/>
                </tempUsage>
            </systemUsage>
        </systemUsage>

        <!--
            The transport connectors expose ActiveMQ over a given protocol to
            clients and other brokers. For more information, see:

            http://activemq.apache.org/configuring-transports.html
        -->
        <transportConnectors>
            <transportConnector name="openwire" uri="tcp://0.0.0.0:61616"/>
            <transportConnector name="stomp" uri="stomp://0.0.0.0:61613"/>
        </transportConnectors>

    </broker>

    <!--
        Enable web consoles, REST and Ajax APIs and demos

        Take a look at \${ACTIVEMQ_HOME}/conf/jetty.xml for more details
    -->
    <import resource="jetty.xml"/>

</beans>
<!-- END SNIPPET: example -->
EOF

  # secure the ActiveMQ console
  sed -i -e '/name="authenticate"/s/false/true/' /etc/activemq/jetty.xml

  # only add the host property if it's not already there
  # (so you can run the script multiple times)
  grep '<property name="host" value="127.0.0.1" />' /etc/activemq/jetty.xml > /dev/null
  if [ $? -ne 0 ]; then
    sed -i -e '/name="port"/a<property name="host" value="127.0.0.1" />' /etc/activemq/jetty.xml
  fi

  sed -i -e "/admin:/s/admin,/${activemq_admin_password},/" /etc/activemq/jetty-realm.properties


  # Allow connections to ActiveMQ.
  lokkit --nostart --port=61613:tcp
  allow_openwire && lokkit --nostart --port=61616:tcp

  # Configure ActiveMQ to start on boot.
  chkconfig activemq on
}

install_named_pkgs()
{
  yum_install_or_exit -y bind bind-utils
}

configure_named()
{
  if [ "x$bind_key" = x ]
  then
    # Generate the new key for the domain.
    pushd /var/named
    rm -f /var/named/K${domain}*
    dnssec-keygen -a HMAC-MD5 -b 512 -n USER -r /dev/urandom ${domain}
    bind_key="$(grep Key: K${domain}*.private | cut -d ' ' -f 2)"
    popd
  fi

  # Ensure we have a key for service named status to communicate with BIND.
  rndc-confgen -a -r /dev/urandom
  restorecon /etc/rndc.* /etc/named.*
  chown root:named /etc/rndc.key
  chmod 640 /etc/rndc.key

  # Set up DNS forwarding.
  cat <<EOF > /var/named/forwarders.conf
forwarders { ${nameservers} } ;
EOF
  restorecon /var/named/forwarders.conf
  chmod 644 /var/named/forwarders.conf

  # Install the configuration file for the OpenShift Enterprise domain
  # name.
  rm -rf /var/named/dynamic
  mkdir -p /var/named/dynamic


  # Create the initial BIND database.
  nsdb=/var/named/dynamic/${domain}.db
  cat <<EOF > $nsdb
\$ORIGIN .
\$TTL 1	; 1 seconds (for testing only)
${domain}		IN SOA	${named_hostname}. hostmaster.${domain}. (
				2011112904 ; serial
				60         ; refresh (1 minute)
				15         ; retry (15 seconds)
				1800       ; expire (30 minutes)
				10         ; minimum (10 seconds)
				)
			NS	${named_hostname}.
			MX	10 mail.${domain}.
\$ORIGIN ${domain}.
${named_hostname%.${domain}}			A	${named_ip_addr}
EOF
  if [ -z $CONF_NAMED_ENTRIES ]; then
    # Add A records any other components that are being installed locally.
    broker && echo "${broker_hostname%.${domain}}			A	${broker_ip_addr}" >> $nsdb
    node && echo "${node_hostname%.${domain}}			A	${node_ip_addr}" >> $nsdb
    activemq && echo "${activemq_hostname%.${domain}}			A	${cur_ip_addr}" >> $nsdb
    datastore && echo "${datastore_hostname%.${domain}}			A	${cur_ip_addr}" >> $nsdb
  else
    # Add any A records for host:ip pairs passed in via CONF_NAMED_ENTRIES
    pairs=(${CONF_NAMED_ENTRIES//,/ })
    for i in "${!pairs[@]}"
    do
      host_ip=${pairs[i]}
      host_ip=(${host_ip//:/ })
      echo "${host_ip[0]%.${domain}}			A	${host_ip[1]}" >> $nsdb
    done
  fi
  echo >> $nsdb

  # Install the key for the OpenShift Enterprise domain.
  cat <<EOF > /var/named/${domain}.key
key ${domain} {
  algorithm HMAC-MD5;
  secret "${bind_key}";
};
EOF

  chgrp named -R /var/named
  chown named -R /var/named/dynamic
  restorecon -rv /var/named

  # Replace named.conf.
  cat <<EOF > /etc/named.conf
// named.conf
//
// Provided by Red Hat bind package to configure the ISC BIND named(8) DNS
// server as a caching only nameserver (as a localhost DNS resolver only).
//
// See /usr/share/doc/bind*/sample/ for example named configuration files.
//

options {
	listen-on port 53 { any; };
	directory 	"/var/named";
	dump-file 	"/var/named/data/cache_dump.db";
        statistics-file "/var/named/data/named_stats.txt";
        memstatistics-file "/var/named/data/named_mem_stats.txt";
	allow-query     { any; };
	recursion yes;

	/* Path to ISC DLV key */
	bindkeys-file "/etc/named.iscdlv.key";

	// set forwarding to the next nearest server (from DHCP response
	forward only;
        include "forwarders.conf";
};

logging {
        channel default_debug {
                file "data/named.run";
                severity dynamic;
        };
};

// use the default rndc key
include "/etc/rndc.key";
 
controls {
	inet 127.0.0.1 port 953
	allow { 127.0.0.1; } keys { "rndc-key"; };
};

include "/etc/named.rfc1912.zones";

include "${domain}.key";

zone "${domain}" IN {
	type master;
	file "dynamic/${domain}.db";
	allow-update { key ${domain} ; } ;
};
EOF
  chown root:named /etc/named.conf
  chcon system_u:object_r:named_conf_t:s0 -v /etc/named.conf

  # Configure named to start on boot.
  lokkit --nostart --service=dns
  chkconfig named on

  # Start named so we can perform some updates immediately.
  service named start
}


# Make resolv.conf point to our named service, which will resolve the
# host names used in this installation of OpenShift.  Our named service
# will forward other requests to some other DNS servers.
update_resolv_conf()
{
  # Update resolv.conf to use our named.
  #
  # We will keep any existing entries so that we have fallbacks that
  # will resolve public addresses even when our private named is
  # nonfunctional.  However, our private named must appear first in
  # order for hostnames private to our OpenShift PaaS to resolve.
  sed -i -e "1i# The named we install for our OpenShift PaaS must appear first.\\nnameserver ${named_ip_addr}\\n" /etc/resolv.conf
}


# Update the controller configuration.
configure_controller()
{
  if [ "x$broker_auth_salt" = "x" ]
  then
    echo "Warning: broker authentication salt is empty!"
  fi

  # Configure the console with the correct domain
  sed -i -e "s/^DOMAIN_SUFFIX=.*$/DOMAIN_SUFFIX=${domain}/" \
      /etc/openshift/console.conf

  # Configure the broker with the correct hostname, and use random salt
  # to the data store (the host running MongoDB).
  sed -i -e "s/^CLOUD_DOMAIN=.*$/CLOUD_DOMAIN=${domain}/" \
      /etc/openshift/broker.conf
  echo AUTH_SALT=${broker_auth_salt} >> /etc/openshift/broker.conf

  # Configure the valid gear sizes for the broker
  sed -i -e "s/^VALID_GEAR_SIZES=.*/VALID_GEAR_SIZES=\"${conf_valid_gear_sizes}\"/" \
      /etc/openshift/broker.conf

  # Configure the session secret for the broker
  sed -i -e "s/# SESSION_SECRET=.*$/SESSION_SECRET=${broker_session_secret}/" \
      /etc/openshift/broker.conf

  # Configure the session secret for the console
  if [ `grep -c SESSION_SECRET /etc/openshift/console.conf` -eq 0 ]
  then
    echo "SESSION_SECRET=${console_session_secret}" >> /etc/openshift/console.conf
  fi

  if ! datastore
  then
    #mongo not installed locally, so point to given hostname
    sed -i -e "s/^MONGO_HOST_PORT=.*$/MONGO_HOST_PORT=\"${datastore_replicants}\"/" /etc/openshift/broker.conf
  fi

  # configure MongoDB access
  sed -i -e "s/MONGO_PASSWORD=.*$/MONGO_PASSWORD=\"${mongodb_broker_password}\"/
            s/MONGO_USER=.*$/MONGO_USER=\"${mongodb_broker_user}\"/
            s/MONGO_DB=.*$/MONGO_DB=\"${mongodb_name}\"/" \
      /etc/openshift/broker.conf

  # Set the ServerName for httpd
  sed -i -e "s/ServerName .*$/ServerName ${hostname}/" \
      /etc/httpd/conf.d/000002_openshift_origin_broker_servername.conf

  # Configure the broker service to start on boot.
  chkconfig openshift-broker on
  chkconfig openshift-console on
}

# Configure the broker to use the remote-user authentication plugin.
configure_remote_user_auth_plugin()
{
  cp /etc/openshift/plugins.d/openshift-origin-auth-remote-user.conf{.example,}
}

configure_messaging_plugin()
{
  cp /etc/openshift/plugins.d/openshift-origin-msg-broker-mcollective.conf{.example,}
}

# Configure the broker to use the BIND DNS plug-in.
configure_dns_plugin()
{
  if [ "x$bind_key" = x ] && [ "x$bind_krb_keytab" = x ]
  then
    echo 'WARNING: Neither key nor keytab has been set for communication'
    echo 'with BIND. You will need to modify the value of BIND_KEYVALUE in'
    echo '/etc/openshift/plugins.d/openshift-origin-dns-nsupdate.conf'
    echo 'after installation.'
  fi

  mkdir -p /etc/openshift/plugins.d
  cat <<EOF > /etc/openshift/plugins.d/openshift-origin-dns-nsupdate.conf
BIND_SERVER="${named_ip_addr}"
BIND_PORT=53
BIND_ZONE="${domain}"
EOF
  if [ "x$bind_krb_keytab" = x ]
  then
    cat <<EOF >> /etc/openshift/plugins.d/openshift-origin-dns-nsupdate.conf
BIND_KEYNAME="${domain}"
BIND_KEYVALUE="${bind_key}"
EOF
  else
    cat <<EOF >> /etc/openshift/plugins.d/openshift-origin-dns-nsupdate.conf
BIND_KRB_PRINCIPAL="${bind_krb_principal}"
BIND_KRB_KEYTAB="${bind_krb_keytab}"
EOF
  fi
}

# Configure httpd for authentication.
configure_httpd_auth()
{
  # Configure mod_auth_kerb if both CONF_BROKER_KRB_SERVICE_NAME
  # and CONF_BROKER_KRB_AUTH_REALMS are specified
  if [ -n "$CONF_BROKER_KRB_SERVICE_NAME" ] && [ -n "$CONF_BROKER_KRB_AUTH_REALMS" ]
  then
    yum_install_or_exit -y mod_auth_kerb
    for d in /var/www/openshift/broker/httpd/conf.d /var/www/openshift/console/httpd/conf.d
    do
      sed -e "s#KrbServiceName.*#KrbServiceName ${CONF_BROKER_KRB_SERVICE_NAME}#" \
        -e "s#KrbAuthRealms.*#KrbAuthRealms ${CONF_BROKER_KRB_AUTH_REALMS}#" \
	$d/openshift-origin-auth-remote-user-kerberos.conf.sample > $d/openshift-origin-auth-remote-user-kerberos.conf
    done
    return
  fi

  # Install the Apache Basic Authentication configuration file.
  cp /var/www/openshift/broker/httpd/conf.d/openshift-origin-auth-remote-user-basic.conf.sample \
     /var/www/openshift/broker/httpd/conf.d/openshift-origin-auth-remote-user.conf

  cp /var/www/openshift/console/httpd/conf.d/openshift-origin-auth-remote-user-basic.conf.sample \
     /var/www/openshift/console/httpd/conf.d/openshift-origin-auth-remote-user.conf

  # The above configuration file configures Apache to use
  # /etc/openshift/htpasswd for its password file.
  #
  # Here we create a test user:
  htpasswd -bc /etc/openshift/htpasswd "$openshift_user1" "$openshift_password1"
  #
  # Use the following command to add more users:
  #
  #  htpasswd /etc/openshift/htpasswd username

  # TODO: In the future, we will want to edit
  # /etc/openshift/plugins.d/openshift-origin-auth-remote-user.conf to
  # put in a random salt.
}

# if the broker and node are on the same machine we need to manually update the
# nodes.db
fix_broker_routing()
{
  cat <<EOF >> /var/lib/openshift/.httpd.d/nodes.txt
__default__ REDIRECT:/console
__default__/console TOHTTPS:127.0.0.1:8118/console
__default__/broker TOHTTPS:127.0.0.1:8080/broker
EOF

  httxt2dbm -f DB -i /etc/httpd/conf.d/openshift/nodes.txt -o /etc/httpd/conf.d/openshift/nodes.db
  chown root:apache /etc/httpd/conf.d/openshift/nodes.txt /etc/httpd/conf.d/openshift/nodes.db
  chmod 750 /etc/httpd/conf.d/openshift/nodes.txt /etc/httpd/conf.d/openshift/nodes.db
}

configure_access_keys_on_broker()
{
  # Generate a broker access key for remote apps (Jenkins) to access
  # the broker.
  openssl genrsa -out /etc/openshift/server_priv.pem 2048
  openssl rsa -in /etc/openshift/server_priv.pem -pubout > /etc/openshift/server_pub.pem
  chown apache:apache /etc/openshift/server_pub.pem
  chmod 640 /etc/openshift/server_pub.pem

  # If a key pair already exists, delete it so that the ssh-keygen
  # command will not have to ask the user what to do.
  rm -f /root/.ssh/rsync_id_rsa /root/.ssh/rsync_id_rsa.pub

  # Generate a key pair for moving gears between nodes from the broker
  ssh-keygen -t rsa -b 2048 -P "" -f /root/.ssh/rsync_id_rsa
  cp /root/.ssh/rsync_id_rsa* /etc/openshift/
  # the .pub key needs to go on nodes, but there is no good way
  # to script that generically. Nodes should not have password-less
  # access to brokers to copy the .pub key, but this can be performed
  # manually:
  #   # scp root@broker:/etc/openshift/rsync_id_rsa.pub /root/.ssh/
  # the above step will ask for the root password of the broker machine
  #   # cat /root/.ssh/rsync_id_rsa.pub >> /root/.ssh/authorized_keys
  #   # rm /root/.ssh/rsync_id_rsa.pub
}

configure_wildcard_ssl_cert_on_node()
{
  # Generate a 2048 bit key and self-signed cert
  cat << EOF | openssl req -new -rand /dev/urandom \
	-newkey rsa:2048 -nodes -keyout /etc/pki/tls/private/localhost.key \
	-x509 -days 3650 \
	-out /etc/pki/tls/certs/localhost.crt 2> /dev/null
XX
SomeState
SomeCity
SomeOrganization
SomeOrganizationalUnit
*.${domain}
root@${domain}
EOF

}

configure_broker_ssl_cert()
{
  # Generate a 2048 bit key and self-signed cert
  cat << EOF | openssl req -new -rand /dev/urandom \
	-newkey rsa:2048 -nodes -keyout /etc/pki/tls/private/localhost.key \
	-x509 -days 3650 \
	-out /etc/pki/tls/certs/localhost.crt 2> /dev/null
XX
SomeState
SomeCity
SomeOrganization
SomeOrganizationalUnit
${broker_hostname}
root@${domain}
EOF
}

# Configure IP address and hostname.
configure_network()
{
  # Append some stuff to the DHCP configuration.
  cat <<EOF >> /etc/dhcp/dhclient-eth0.conf

prepend domain-name-servers ${named_ip_addr};
supersede host-name "${hostname%.${domain}}";
supersede domain-name "${domain}";
prepend domain-search "${domain}";
EOF
}

# Set the hostname
configure_hostname()
{
  sed -i -e "s/HOSTNAME=.*/HOSTNAME=${hostname}/" /etc/sysconfig/network
  hostname "${hostname}"
}

# Set some parameters in the OpenShift node configuration file.
configure_node()
{
  sed -i -e "s/^PUBLIC_IP=.*$/PUBLIC_IP=${node_ip_addr}/;
             s/^CLOUD_DOMAIN=.*$/CLOUD_DOMAIN=${domain}/;
             s/^PUBLIC_HOSTNAME=.*$/PUBLIC_HOSTNAME=${hostname}/;
             s/^BROKER_HOST=.*$/BROKER_HOST=${broker_hostname}/" \
      /etc/openshift/node.conf

  case "$node_apache_frontend" in
    mod_rewrite)
      # No-op.  node.conf uses mod_rewrite by default
      ;;
    vhost)
      sed -i -e "s/mod-rewrite/vhost/" /etc/openshift/node.conf
      ;;
  esac

  echo $broker_hostname > /etc/openshift/env/OPENSHIFT_BROKER_HOST
  echo $domain > /etc/openshift/env/OPENSHIFT_CLOUD_DOMAIN

  if is_true "$node_v1_enable"
  then
    mkdir -p /var/lib/openshift/.settings
    touch /var/lib/openshift/.settings/v1_cartridge_format
  fi

  # Set the ServerName for httpd
  sed -i -e "s/ServerName .*$/ServerName ${hostname}/" \
      /etc/httpd/conf.d/000001_openshift_origin_node_servername.conf
}

# Run the cronjob installed by openshift-origin-msg-node-mcollective immediately
# to regenerate facts.yaml.
update_openshift_facts_on_node()
{
  /etc/cron.minutely/openshift-facts
}

echo_installation_intentions()
{
  echo "The following components should be installed:"
  for component in $components
  do
    if eval $component
    then
      printf '\t%s.\n' $component
    fi
  done

  echo "Configuring with broker with hostname ${broker_hostname}."
  node && echo "Configuring node with hostname ${node_hostname}."
  echo "Configuring with named with IP address ${named_ip_addr}."
  broker && echo "Configuring with datastore with hostname ${datastore_hostname}."
  echo "Configuring with activemq with hostname ${activemq_hostname}."
}

# Modify console message to show install info
configure_console_msg()
{
  # add the IP to /etc/issue for convenience
  echo "Install-time IP address: ${cur_ip_addr}" >> /etc/issue
  echo_installation_intentions >> /etc/issue
  echo "Check /root/anaconda-post.log to see the %post output." >> /etc/issue
  echo >> /etc/issue
}



########################################################################

# Given a list of arguments, define variables with the parameters
# specified on it so that from, e.g., "foo=bar baz" we get CONF_FOO=bar
# and CONF_BAZ=true in the environment.
parse_args()
{
  for word in "$@"
  do
    key="${word%%\=*}"
    case "$word" in
      (*=*) val="${word#*\=}" ;;
      (*) val=true ;;
    esac
    eval "CONF_${key^^}"'="$val"'
  done
}

# Parse the kernel command-line using parse_args.
parse_kernel_cmdline()
{
  parse_args $(cat /proc/cmdline)
}

# Parse command-line arguments using parse_args.
parse_cmdline()
{
  parse_args "$@"
}

is_true()
{
  for arg
  do
    [[ x$arg =~ x(1|true) ]] || return 1
  done

  return 0
}

is_false()
{
  for arg
  do
    [[ x$arg =~ x(1|true) ]] || return 0
  done

  return 1
}

# For each component, this function defines a constant function that
# returns either true or false.  For example, there will be a named
# function indicating whether we are currently installing the named
# service.  We can use 'if named; then ...; fi' or just 'named && ...'
# to run the given commands if, and only if, named is being installed
# on this host.
#
# The following functions will be defined:
#
#   activemq
#   broker
#   datastore
#   named
#   node
#
# For each component foo, we also set a $foo_hostname variable with the
# hostname for that logical host.  We use hostnames in configuration
# files wherever possible.  The only places where this is not possible
# is where we are referencing the named service; in such places, we use
# $named_ip_addr, which is also set by this function.  It is possible
# that one host runs multiple services, in which case more than one
# hostname will resolve to the same IP address.
#
# We also set the $domain variable, which is the domain that will be
# used when configuring BIND and assigning hostnames for the various
# hosts in the OpenShift PaaS.
#
# We also set the $repos_base variable with the base URL for the yum
# repositories that will be used to download OpenShift RPMs.  The value
# of this variable can be changed to use a custom repository or puddle.
#
# We also set the $cur_ip_addr variable to the IP address of the host
# running this script, based on the output of the `ip addr show` command
#
# In addition, the $nameservers variable will be set to
# a semicolon-delimited list of nameservers, suitable for use in
# named.conf, based on the existing contents of /etc/resolv.conf, and
# either $bind_krb_keytab and $bind_krb_principal will be set to the
# value of CONF_BIND_KRB_KEYTAB and CONF_BIND_KRB_PRINCIPAL, or the
# the $bind_key variable will be set to the value of CONF_BIND_KEY.
#
# The following variables will be defined:
#
#   actions
#   activemq_hostname
#   bind_key		# if bind_krb_keytab and bind_krb_principal unset
#   bind_krb_keytab
#   bind_krb_principal
#   broker_hostname
#   cur_ip_addr
#   domain
#   datastore_hostname
#   named_hostname
#   named_ip_addr
#   nameservers
#   node_hostname
#   repos_base
#
# This function makes use of variables that may be set by parse_kernel_cmdline
# based on the content of /proc/cmdline or may be hardcoded by modifying
# this file.  All of these variables are optional; best attempts are
# made at determining reasonable defaults.
#
# The following variables are used:
#
#   CONF_ACTIONS
#   CONF_ACTIVEMQ_HOSTNAME
#   CONF_BIND_KEY
#   CONF_BROKER_HOSTNAME
#   CONF_BROKER_IP_ADDR
#   CONF_DATASTORE_HOSTNAME
#   CONF_DOMAIN
#   CONF_INSTALL_COMPONENTS
#   CONF_NAMED_HOSTNAME
#   CONF_NAMED_IP_ADDR
#   CONF_NODE_HOSTNAME
#   CONF_NODE_IP_ADDR
#   CONF_NODE_APACHE_FRONTEND
#   CONF_REPOS_BASE
set_defaults()
{
  # By default, we run do_all_actions, which performs all the steps of
  # a normal installation.
  actions="${CONF_ACTIONS:-do_all_actions}"

  # Following are the different components that can be installed:
  components='broker node named activemq datastore'

  # By default, each component is _not_ installed.
  for component in $components
  do
    eval "$component() { false; }"
  done

  # But any or all components may be explicity enabled.
  for component in ${CONF_INSTALL_COMPONENTS//,/ }
  do
    eval "$component() { :; }"
  done

  # If nothing is explicitly enabled, enable everything.
  installing_something=0
  for component in $components
  do
    if eval $component
    then
      installing_something=1
      break
    fi
  done
  if [ $installing_something = 0 ]
  then
    for component in $components
    do
      eval "$component() { :; }"
    done
  fi

  # Following are some settings used in subsequent steps.

  # Where to find the OpenShift repositories; just the base part before
  # splitting out into Infrastructure/Node/etc.
  repos_base_default='https://mirror.openshift.com/pub/origin-server/nightly/enterprise/2012-11-15'
  repos_base="${CONF_REPOS_BASE:-${repos_base_default}}"

  # There a no defaults for these. Customers should be using 
  # subscriptions via RHN. Internally we use private systems.
  rhel_repo="$CONF_RHEL_REPO"
  jboss_repo_base="$CONF_JBOSS_REPO_BASE"
  rhscl_repo_base="$CONF_RHSCL_REPO_BASE"
  rhel_optional_repo="$CONF_RHEL_OPTIONAL_REPO"

  # The domain name for the OpenShift Enterprise installation.
  domain="${CONF_DOMAIN:-example.com}"

  # hostnames to use for the components (could all resolve to same host)
  broker_hostname="${CONF_BROKER_HOSTNAME:-broker.${domain}}"
  node_hostname="${CONF_NODE_HOSTNAME:-node.${domain}}"
  named_hostname="${CONF_NAMED_HOSTNAME:-ns1.${domain}}"
  activemq_hostname="${CONF_ACTIVEMQ_HOSTNAME:-activemq.${domain}}"
  datastore_hostname="${CONF_DATASTORE_HOSTNAME:-datastore.${domain}}"

  # The hostname name for this host.
  # Note: If this host is, e.g., both a broker and a datastore, we want
  # to go with the broker hostname and not the datastore hostname.
  if broker
  then hostname="$broker_hostname"
  elif node
  then hostname="$node_hostname"
  elif named
  then hostname="$named_hostname"
  elif activemq
  then hostname="$activemq_hostname"
  elif datastore
  then hostname="$datastore_hostname"
  fi

  # Grab the IP address set during installation.
  cur_ip_addr="$(/sbin/ip addr show | awk '/inet .*global/ { split($2,a,"/"); print a[1]; }' | head -1)"

  # Unless otherwise specified, the broker is assumed to be the current
  # host.
  broker_ip_addr="${CONF_BROKER_IP_ADDR:-$cur_ip_addr}"

  # Unless otherwise specified, the node is assumed to be the current
  # host.
  node_ip_addr="${CONF_NODE_IP_ADDR:-$cur_ip_addr}"

  node_apache_frontend="${CONF_NODE_APACHE_FRONTEND:-mod_rewrite}"

  # Unless otherwise specified, the named service, data store, and
  # ActiveMQ service are assumed to be the current host if we are
  # installing the component now or the broker host otherwise.
  if named
  then
    named_ip_addr="${CONF_NAMED_IP_ADDR:-$cur_ip_addr}"
  else
    named_ip_addr="${CONF_NAMED_IP_ADDR:-$broker_ip_addr}"
  fi

  # The nameservers to which named on the broker will forward requests.
  # This should be a list of IP addresses with a semicolon after each.
  nameservers="$(awk '/nameserver/ { printf "%s; ", $2 }' /etc/resolv.conf)"

  # Set $bind_krb_keytab and $bind_krb_principal to the values of
  # $CONF_BIND_KRB_KEYTAB and $CONF_BIND_KRB_PRINCIPAL if these values
  # are both non-empty, or set $bind_key to the value of $CONF_BIND_KEY
  # if the latter is non-empty.
  if [ "x$CONF_BIND_KRB_KEYTAB" != x ] && [ "x$CONF_BIND_KRB_PRINCIPAL" != x ] ; then
  bind_krb_keytab="$CONF_BIND_KRB_KEYTAB"
  bind_krb_principal="$CONF_BIND_KRB_PRINCIPAL"
  else
  bind_key="$CONF_BIND_KEY"
  fi

  # Set $conf_valid_gear_sizes to $CONF_VALID_GEAR_SIZES
  broker && conf_valid_gear_sizes="${CONF_VALID_GEAR_SIZES:-small}"

  # Generate a random salt for the broker authentication.
  randomized=$(openssl rand -base64 20)
  broker && broker_auth_salt="${CONF_BROKER_AUTH_SALT:-${randomized}}"

  # Generate a random session secret for broker sessions.
  randomized=$(openssl rand -hex 64)
  broker && broker_session_secret="${CONF_BROKER_SESSION_SECRET:-${randomized}}"

  # Generate a random session secret for console sessions.
  broker && console_session_secret="${CONF_CONSOLE_SESSION_SECRET:-${randomized}}"

  # If no list of replicants is provided, assume there is only one
  # datastore host.
  datastore_replicants="${CONF_DATASTORE_REPLICANTS:-$datastore_hostname:27017}"

  # For each replicant that does not have an explicit port number
  # specified, append :27017 to its host name.
  datastore_replicants="$(echo "${datastore_replicants}" | sed -e 's/\([^:,]\+\)\(,\|$\)/\1:27017\2/g')"

  # If no list of replicants is provided, assume there is only one
  # ActiveMQ host.
  activemq_replicants="${CONF_ACTIVEMQ_REPLICANTS:-$activemq_hostname}"

  # Set default passwords
  #
  #   This is the admin password for the ActiveMQ admin console, which 
  #   is not needed by OpenShift but might be useful in troubleshooting.
  activemq && activemq_admin_password="${CONF_ACTIVEMQ_ADMIN_PASSWORD:-${randomized//[![:alnum:]]}}"

  #   This is the password for the ActiveMQ amq user, which is used by
  #   ActiveMQ broker replicants to communicate with one another.  The
  #   amq user is enabled only if replicants are specified using the
  #   activemq_replicants.setting
  activemq && activemq_amq_user_password="${CONF_ACTIVEMQ_AMQ_USER_PASSWORD:-password}"

  #   This is the user and password shared between broker and node for
  #   communicating over the mcollective topic channels in ActiveMQ. 
  #   Must be the same on all broker and node hosts.
  mcollective_user="${CONF_MCOLLECTIVE_USER:-mcollective}"
  mcollective_password="${CONF_MCOLLECTIVE_PASSWORD:-marionette}"

  #   These are the username and password of the administrative user 
  #   that will be created in the MongoDB datastore. These credentials
  #   are not used by in this script or by OpenShift, but an
  #   administrative user must be added to MongoDB in order for it to
  #   enforce authentication.
  mongodb_admin_user="${CONF_MONGODB_ADMIN_USER:-admin}"
  mongodb_admin_password="${CONF_MONGODB_ADMIN_PASSWORD:-${CONF_MONGODB_PASSWORD:-mongopass}}"

  #   These are the username and password of the normal user that will
  #   be created for the broker to connect to the MongoDB datastore. The
  #   broker application's MongoDB plugin is also configured with these
  #   values.
  mongodb_broker_user="${CONF_MONGODB_BROKER_USER:-openshift}"
  mongodb_broker_password="${CONF_MONGODB_BROKER_PASSWORD:-${CONF_MONGODB_PASSWORD:-mongopass}}"

  #   In replicated setup, this is the key that slaves will use to
  #   authenticate with the master.
  mongodb_key="${CONF_MONGODB_KEY:-OSEnterprise}"

  #   In replicated setup, this is the name of the replica set.
  mongodb_replset="${CONF_MONGODB_REPLSET:-ose}"

  #   This is the name of the database in MongoDB in which the broker
  #   will store data.
  mongodb_name="${CONF_MONGODB_NAME:-openshift_broker}"

  #   This user and password are entered in the /etc/openshift/htpasswd
  #   file as a demo/test user. You will likely want to remove it after
  #   installation (or just use a different auth method).
  broker && openshift_user1="${CONF_OPENSHIFT_USER1:-demo}"
  broker && openshift_password1="${CONF_OPENSHIFT_PASSWORD1:-changeme}"
}


########################################################################
#
# These top-level steps also emit cues for automation to track progress.
# Please don't change output wording arbitrarily.

init_message()
{
  echo_installation_intentions
#  configure_console_msg
}

validate_preflight()
{
  echo "OpenShift: Begin preflight validation."
  failure=
  # Test that this isn't RHEL < 6 or Fedora
  # Test that SELinux is at least present and not Disabled
  # Test that rpm/yum exists and isn't totally broken
  # Test that known problematic RPMs aren't present
  # Test that DNS resolution is sane
  # ... ?
  [ "$failure" ] && abort_install
  echo "OpenShift: Completed preflight validation."
}

install_rpms()
{
  echo "OpenShift: Begin installing RPMs."
  # we often rely on latest selinux policy and other updates
  yum update -y || abort_install
  # Install ntp and ntpdate because they may not be present in a RHEL
  # minimal install.
  yum_install_or_exit -y ntp ntpdate

  # install what we need for various components
  named && install_named_pkgs
  datastore && install_datastore_pkgs
  activemq && install_activemq_pkgs
  broker && install_broker_pkgs
  node && install_node_pkgs
  node && install_cartridges
  node && remove_abrt_addon_python
  broker && install_rhc_pkg
  echo "OpenShift: Completed installing RPMs."
}

configure_host()
{
  echo "OpenShift: Begin configuring host."
  is_false "$CONF_NO_NTP" && synchronize_clock
  # Note: configure_named must run before configure_controller if we are
  # installing both named and broker on the same host.
  named && configure_named
  update_resolv_conf
  configure_network
  configure_hostname
  echo "OpenShift: Completed configuring host."
}

configure_openshift()
{
  echo "OpenShift: Begin configuring OpenShift."

  # prepare services the broker and node depend on
  datastore && configure_datastore
  activemq && configure_activemq
  broker && configure_mcollective_for_activemq_on_broker
  node && configure_mcollective_for_activemq_on_node

  # configure broker and/or node
  broker && enable_services_on_broker
  node && enable_services_on_node
  node && configure_pam_on_node
  node && configure_cgroups_on_node
  node && configure_quotas_on_node
  broker && configure_selinux_policy_on_broker
  node && configure_selinux_policy_on_node
  node && configure_sysctl_on_node
  node && configure_sshd_on_node
  broker && configure_controller
  broker && configure_remote_user_auth_plugin
  broker && configure_access_keys_on_broker
  broker && configure_messaging_plugin
  broker && configure_dns_plugin
  broker && configure_httpd_auth
  broker && configure_broker_ssl_cert
  broker && configure_rhc

  node && configure_port_proxy
  node && configure_gears
  node && configure_node
  node && configure_wildcard_ssl_cert_on_node
  node && update_openshift_facts_on_node

  node && broker && fix_broker_routing

  echo "OpenShift: Completed configuring OpenShift."
}

reboot_after()
{
  echo "OpenShift: Rebooting after install."
  reboot
}

do_all_actions()
{
  init_message
  validate_preflight
  configure_repos
  install_rpms
  configure_host
  configure_openshift
  echo "Installation and configuration is complete;"
  echo "please reboot to start all services properly."
  echo "Then validate brokers/nodes with oo-diagnostics."
}

########################################################################

# parse_kernel_cmdline is only needed for kickstart and not if this %post
# section is extracted and executed on a running system.
#parse_kernel_cmdline

# parse_cmdline is only needed for shell scripts generated by extracting
# this %post section.
parse_cmdline "$@"

set_defaults

for action in ${actions//,/ }
do
  if ! [ "$(type -t "$action")" = function ]
  then
    echo "Invalid action: ${action}"
    abort_install
  fi
  "$action"
done

<|MERGE_RESOLUTION|>--- conflicted
+++ resolved
@@ -855,17 +855,13 @@
 install_rhc_pkg()
 {
   yum_install_or_exit -y rhc
-<<<<<<< HEAD
+}
+
+# Set up the system express.conf so our broker will be used by default.
+configure_rhc()
+{
   # set up the system express.conf so this broker will be used by default
   set_conf /etc/openshift/express.conf libra_server "'${broker_hostname}'"
-=======
-}
-
-# Set up the system express.conf so our broker will be used by default.
-configure_rhc()
-{
-  echo -e "\nlibra_server = '${broker_hostname}'" >> /etc/openshift/express.conf
->>>>>>> b6627b3e
 }
 
 # Install broker-specific packages.
